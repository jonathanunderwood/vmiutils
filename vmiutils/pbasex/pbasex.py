--- conflicted
+++ resolved
@@ -26,24 +26,6 @@
         self.Thetabins = None
         self.epsabs = None
         self.epsrel = None
-<<<<<<< HEAD
-        # This private attribute is a list containing the variables that should be
-        # saved to a file when self.dump is called and read when self.load is called.
-        self.__dumpobjs = ['kmax', 'lmax', 'oddl', 'Rbins', 'Thetabins',
-                           'epsabs', 'epsrel', 'matrix']
-
-    def calc_matrix(self, kmax, lmax, Rbins, Thetabins, sigma=None, oddl=True,
-                    epsabs=0.0, epsrel=1.0e-7, wkspsize=100000):
-        """Calculates an inversion matrix.
-
-        kmax determines the number of radial basis functions (from k=0..kmax).
-
-        lmax determines the maximum value of l for the legendre polynomials
-        (l=0..lmax). 
-
-        Rbins specifies the number of radial bins in the image to be inverted.
-
-=======
         self.tolerance = None
 
         # This private attribute is a list containing the variables that should be
@@ -62,7 +44,6 @@
 
         Rbins specifies the number of radial bins in the image to be inverted.
 
->>>>>>> 02c3a8b4
         Thetabins specifies the number of angular bins in the image to be
         inverted.
 
@@ -74,130 +55,14 @@
         function.
 
         epsabs and epsrel specify the desired integration tolerance when
-<<<<<<< HEAD
-        calculating the basis functions.
-=======
         calculating the basis functions. The defaults should suffice.
 
         tolerance specifies the acceptable relative error returned from the
         numerical integration. The default value should suffice.
->>>>>>> 02c3a8b4
 
         wkspsize specifies the maximum number of subintervals used for the
         numerical integration of the basis functions.
         """
-<<<<<<< HEAD
-        kdim = kmax + 1
-        ldim = lmax + 1
-
-        # Calculate separation between centres of radial functions
-        rwidth = float(Rbins) / kdim
-
-        if sigma == None:
-            # This sets the FWHM of the radial function equal to the radial
-            # separation between radial basis functions
-            sigma = rwidth / (2.0 * m.sqrt(2.0 * m.log(2.0)))
-
-        # Thetabins is the number of bins used for the range
-        # Theta=0..2*Pi. However, the Legendre polynomials have the property
-        # that P_l(cos A) = P_l(cos(2Pi-A)), so we can use this symmetry to reduce
-        # the computation effort.
-        dTheta = 2.0 * numpy.pi / Thetabins
-
-        if _odd(Thetabins):
-            midTheta = Thetabins // 2
-        else:
-            midTheta = (Thetabins // 2) - 1
-
-        mtx = numpy.empty((kdim, ldim, Rbins, Thetabins))
-
-    # Thoughts on removing the loop overhead here - use meshgrid and vectorize?
-        mtx2 = numpy.fromfunction(
-            lambda k, l, i, j: basisfn(i, j * dTheta, l, rwidth * k, sigma,
-                                       epsabs, epsrel, wkspsize), 
-            (kdim, ldim, Rbins, midTheta))
-
-        for k in xrange(kdim):
-            rk = rwidth * k;
-            for l in xrange(ldim):
-                if _odd(l) and oddl == False:
-                    mtx[k, l, :, :] = 0.0
-                    continue
-                for i in xrange(Rbins):
-                    R = i # Redundant, but aids readability
-                    for j in xrange(midTheta):
-                        Theta = j * dTheta
-                        while True:
-                            try:
-                                result = basisfn(R, Theta, l, rk, sigma, 
-                                                 epsabs, epsrel, wkspsize)
-                                mtx[k, l, i, j] = result[0]
-                                break
-                            except MaxIterError:
-                                logger.info("Maximum integration iterations exceeded")
-                                logger.info("Increasing max iterations by factor of 10")
-                                wkspize = 10 * wkspize
-                            except RoundError:
-                                logger.error("Round-off error during integration")
-                                raise
-                            except bf.SingularError:
-                                logger.error("Singularity in integration")
-                                raise
-                            except bf.DivergeError:
-                                logger.error("Divergence in integration")
-                                raise
-
-                        # Use symmetry to calculate remaining values
-                        if _odd(Thetabins):
-                            mtx[k, l, i, midTheta + 1:Thetabins] = \
-                                mtx[k, l, i, midTheta - 1::-1] 
-                        else:
-                            mtx[k, l, i, midTheta + 1:Thetabins] = \
-                                mtx[k, l, i, midTheta::-1] 
-
-        self.matrix = mtx.reshape((kdim * ldim, Rbins * Thetabins))
-
-        if _odd(Thetabins):
-            mtx2[:, :, :, midTheta + 1:Thetabins] = mtx2[:, :, :, midTheta - 1::-1] 
-        else:
-            mtx2[:, :, :, midTheta + 1:Thetabins] = mtx2[:, :, :, midTheta::-1] 
-
-        print mtx2
-
-        self.kmax = kmax
-        self.lmax = lmax
-        self.oddl = oddl
-        self.Rbins = Rbins
-        self.Thetabins = Thetabins
-        self.epsabs = epsabs
-        self.epsrel = epsrel
-
-    def dump(self, file):
-        fd = open(file, 'w')
-
-        for object in self.__dumpobjs:
-            pickle.dump(getattr(self, object), fd)
-
-        fd.close()
-
-    def load(self, file):
-        fd = open(file, 'r')
-
-        for object in self.__dumpobjs:
-            setattr(self, object, pickle.load(fd))
-
-        fd.close()
-        print 'ding', self.kmax
-
-    def invert_image(self, image):
-        pass
-
-class PBasexFit():
-    def __init__(self):
-        coef = None
-
-    
-=======
 
         if sigma == None:
             sigma = -1.0
@@ -267,5 +132,4 @@
 ## How to reshape, reminder
 # kdim = kmax + 1
 # ldim = lmax + 1
-# self.matrix = mtx.reshape((kdim * ldim, Rbins * Thetabins)) 
->>>>>>> 02c3a8b4
+# self.matrix = mtx.reshape((kdim * ldim, Rbins * Thetabins)) 